import tape from 'tape'
<<<<<<< HEAD
import { BN } from 'ethereumjs-util'
=======
import { Address } from 'ethereumjs-util'
>>>>>>> 41013174
import Common, { Chain, Hardfork } from '@ethereumjs/common'
import VM from '../../../../src'
import { getActivePrecompiles } from '../../../../src/evm/precompiles'

tape('Precompiles: ECADD', (t) => {
  t.test('ECADD', async (st) => {
    const common = new Common({ chain: Chain.Mainnet, hardfork: Hardfork.Petersburg })
    const vm = new VM({ common: common })
    const addressStr = '0000000000000000000000000000000000000006'
    const ECADD = getActivePrecompiles(common).get(addressStr)!

    const result = await ECADD({
      data: Buffer.alloc(0),
      gasLimit: BigInt(0xffff),
      _common: common,
      _VM: vm,
    })

    st.deepEqual(result.gasUsed, BigInt(500), 'should use petersburg gas costs')
    st.end()
  })
})<|MERGE_RESOLUTION|>--- conflicted
+++ resolved
@@ -1,9 +1,4 @@
 import tape from 'tape'
-<<<<<<< HEAD
-import { BN } from 'ethereumjs-util'
-=======
-import { Address } from 'ethereumjs-util'
->>>>>>> 41013174
 import Common, { Chain, Hardfork } from '@ethereumjs/common'
 import VM from '../../../../src'
 import { getActivePrecompiles } from '../../../../src/evm/precompiles'
