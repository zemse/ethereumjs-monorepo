import Common from '@ethereumjs/common'
import { RunState } from './../interpreter'
import { ERROR } from '../../exceptions'
import { adjustSstoreGasEIP2929 } from './EIP2929'
import { trap } from './util'

/**
 * Adjusts gas usage and refunds of SStore ops per EIP-2200 (Istanbul)
 *
 * @param {RunState} runState
 * @param {Buffer}   currentStorage
 * @param {Buffer}   originalStorage
 * @param {Buffer}   value
 * @param {Common}   common
 */
export function updateSstoreGasEIP2200(
  runState: RunState,
  currentStorage: Buffer,
  originalStorage: Buffer,
  value: Buffer,
  key: Buffer,
  common: Common
) {
  // Fail if not enough gas is left
  if (runState.eei.getGasLeft() <= BigInt(common.param('gasPrices', 'sstoreSentryGasEIP2200'))) {
    trap(ERROR.OUT_OF_GAS)
  }

  // Noop
  if (currentStorage.equals(value)) {
<<<<<<< HEAD
    const sstoreNoopCost = common.param('gasPrices', 'sstoreNoopGasEIP2200')
    return runState.eei.useGas(
      BigInt(adjustSstoreGasEIP2929(runState, key, sstoreNoopCost, 'noop', common)),
      'EIP-2200 -> sstoreNoopGasEIP2200'
    )
=======
    const sstoreNoopCost = new BN(common.param('gasPrices', 'sstoreNoopGasEIP2200'))
    return adjustSstoreGasEIP2929(runState, key, sstoreNoopCost, 'noop', common)
>>>>>>> 4d087b47
  }
  if (originalStorage.equals(currentStorage)) {
    // Create slot
    if (originalStorage.length === 0) {
<<<<<<< HEAD
      return runState.eei.useGas(
        BigInt(common.param('gasPrices', 'sstoreInitGasEIP2200')),
        'EIP-2200 -> sstoreInitGasEIP2200'
      )
=======
      return new BN(common.param('gasPrices', 'sstoreInitGasEIP2200'))
>>>>>>> 4d087b47
    }
    // Delete slot
    if (value.length === 0) {
      runState.eei.refundGas(
        BigInt(common.param('gasPrices', 'sstoreClearRefundEIP2200')),
        'EIP-2200 -> sstoreClearRefundEIP2200'
      )
    }
    // Write existing slot
<<<<<<< HEAD
    return runState.eei.useGas(
      BigInt(common.param('gasPrices', 'sstoreCleanGasEIP2200')),
      'EIP-2200 -> sstoreCleanGasEIP2200'
    )
=======
    return new BN(common.param('gasPrices', 'sstoreCleanGasEIP2200'))
>>>>>>> 4d087b47
  }
  if (originalStorage.length > 0) {
    if (currentStorage.length === 0) {
      // Recreate slot
      runState.eei.subRefund(
        BigInt(common.param('gasPrices', 'sstoreClearRefundEIP2200')),
        'EIP-2200 -> sstoreClearRefundEIP2200'
      )
    } else if (value.length === 0) {
      // Delete slot
      runState.eei.refundGas(
        BigInt(common.param('gasPrices', 'sstoreClearRefundEIP2200')),
        'EIP-2200 -> sstoreClearRefundEIP2200'
      )
    }
  }
  if (originalStorage.equals(value)) {
    if (originalStorage.length === 0) {
      // Reset to original non-existent slot
      const sstoreInitRefund = new BN(common.param('gasPrices', 'sstoreInitRefundEIP2200'))
      runState.eei.refundGas(
<<<<<<< HEAD
        BigInt(adjustSstoreGasEIP2929(runState, key, sstoreInitRefund, 'initRefund', common)),
=======
        adjustSstoreGasEIP2929(runState, key, sstoreInitRefund, 'initRefund', common),
>>>>>>> 4d087b47
        'EIP-2200 -> initRefund'
      )
    } else {
      // Reset to original existing slot
      const sstoreCleanRefund = new BN(common.param('gasPrices', 'sstoreCleanRefundEIP2200'))
      runState.eei.refundGas(
<<<<<<< HEAD
        BigInt(adjustSstoreGasEIP2929(runState, key, sstoreCleanRefund, 'cleanRefund', common)),
=======
        adjustSstoreGasEIP2929(runState, key, sstoreCleanRefund, 'cleanRefund', common),
>>>>>>> 4d087b47
        'EIP-2200 -> cleanRefund'
      )
    }
  }
  // Dirty update
<<<<<<< HEAD
  return runState.eei.useGas(
    BigInt(common.param('gasPrices', 'sstoreDirtyGasEIP2200')),
    'EIP-2200 -> sstoreDirtyGasEIP2200'
  )
=======
  return new BN(common.param('gasPrices', 'sstoreDirtyGasEIP2200'))
>>>>>>> 4d087b47
}<|MERGE_RESOLUTION|>--- conflicted
+++ resolved
@@ -28,28 +28,13 @@
 
   // Noop
   if (currentStorage.equals(value)) {
-<<<<<<< HEAD
-    const sstoreNoopCost = common.param('gasPrices', 'sstoreNoopGasEIP2200')
-    return runState.eei.useGas(
-      BigInt(adjustSstoreGasEIP2929(runState, key, sstoreNoopCost, 'noop', common)),
-      'EIP-2200 -> sstoreNoopGasEIP2200'
-    )
-=======
-    const sstoreNoopCost = new BN(common.param('gasPrices', 'sstoreNoopGasEIP2200'))
+    const sstoreNoopCost = BigInt(common.param('gasPrices', 'sstoreNoopGasEIP2200'))
     return adjustSstoreGasEIP2929(runState, key, sstoreNoopCost, 'noop', common)
->>>>>>> 4d087b47
   }
   if (originalStorage.equals(currentStorage)) {
     // Create slot
     if (originalStorage.length === 0) {
-<<<<<<< HEAD
-      return runState.eei.useGas(
-        BigInt(common.param('gasPrices', 'sstoreInitGasEIP2200')),
-        'EIP-2200 -> sstoreInitGasEIP2200'
-      )
-=======
-      return new BN(common.param('gasPrices', 'sstoreInitGasEIP2200'))
->>>>>>> 4d087b47
+      return BigInt(common.param('gasPrices', 'sstoreInitGasEIP2200'))
     }
     // Delete slot
     if (value.length === 0) {
@@ -59,14 +44,7 @@
       )
     }
     // Write existing slot
-<<<<<<< HEAD
-    return runState.eei.useGas(
-      BigInt(common.param('gasPrices', 'sstoreCleanGasEIP2200')),
-      'EIP-2200 -> sstoreCleanGasEIP2200'
-    )
-=======
-    return new BN(common.param('gasPrices', 'sstoreCleanGasEIP2200'))
->>>>>>> 4d087b47
+    return BigInt(common.param('gasPrices', 'sstoreCleanGasEIP2200'))
   }
   if (originalStorage.length > 0) {
     if (currentStorage.length === 0) {
@@ -86,35 +64,20 @@
   if (originalStorage.equals(value)) {
     if (originalStorage.length === 0) {
       // Reset to original non-existent slot
-      const sstoreInitRefund = new BN(common.param('gasPrices', 'sstoreInitRefundEIP2200'))
+      const sstoreInitRefund = BigInt(common.param('gasPrices', 'sstoreInitRefundEIP2200'))
       runState.eei.refundGas(
-<<<<<<< HEAD
-        BigInt(adjustSstoreGasEIP2929(runState, key, sstoreInitRefund, 'initRefund', common)),
-=======
         adjustSstoreGasEIP2929(runState, key, sstoreInitRefund, 'initRefund', common),
->>>>>>> 4d087b47
         'EIP-2200 -> initRefund'
       )
     } else {
       // Reset to original existing slot
-      const sstoreCleanRefund = new BN(common.param('gasPrices', 'sstoreCleanRefundEIP2200'))
+      const sstoreCleanRefund = BigInt(common.param('gasPrices', 'sstoreCleanRefundEIP2200'))
       runState.eei.refundGas(
-<<<<<<< HEAD
         BigInt(adjustSstoreGasEIP2929(runState, key, sstoreCleanRefund, 'cleanRefund', common)),
-=======
-        adjustSstoreGasEIP2929(runState, key, sstoreCleanRefund, 'cleanRefund', common),
->>>>>>> 4d087b47
         'EIP-2200 -> cleanRefund'
       )
     }
   }
   // Dirty update
-<<<<<<< HEAD
-  return runState.eei.useGas(
-    BigInt(common.param('gasPrices', 'sstoreDirtyGasEIP2200')),
-    'EIP-2200 -> sstoreDirtyGasEIP2200'
-  )
-=======
-  return new BN(common.param('gasPrices', 'sstoreDirtyGasEIP2200'))
->>>>>>> 4d087b47
+  return BigInt(common.param('gasPrices', 'sstoreDirtyGasEIP2200'))
 }