import { SecureTrie as Trie } from 'merkle-patricia-tree'
import { Account, Address, BigIntLike, toType, TypeOutput } from 'ethereumjs-util'
import Blockchain from '@ethereumjs/blockchain'
import Common, { Chain, Hardfork } from '@ethereumjs/common'
import { StateManager, DefaultStateManager } from './state/index'
import { default as runCode, RunCodeOpts } from './runCode'
import { default as runCall, RunCallOpts } from './runCall'
import { default as runTx, RunTxOpts, RunTxResult } from './runTx'
import { default as runBlock, RunBlockOpts, RunBlockResult } from './runBlock'
import { default as buildBlock, BuildBlockOpts, BlockBuilder } from './buildBlock'
import { EVMResult, ExecResult } from './evm/evm'
import { OpcodeList, getOpcodesForHF } from './evm/opcodes'
import { CustomPrecompile, getActivePrecompiles, PrecompileFunc } from './evm/precompiles'
import runBlockchain from './runBlockchain'
const AsyncEventEmitter = require('async-eventemitter')
import { promisify } from 'util'

// very ugly way to detect if we are running in a browser
const isBrowser = new Function('try {return this===window;}catch(e){ return false;}')
let mcl: any
let mclInitPromise: any

if (!isBrowser()) {
  mcl = require('mcl-wasm')
  mclInitPromise = mcl.init(mcl.BLS12_381)
}

/**
 * Options for instantiating a {@link VM}.
 */
export interface VMOpts {
  /**
   * Use a {@link Common} instance
   * if you want to change the chain setup.
   *
   * ### Possible Values
   *
   * - `chain`: all chains supported by `Common` or a custom chain
   * - `hardfork`: `mainnet` hardforks up to the `MuirGlacier` hardfork
   * - `eips`: `2537` (usage e.g. `eips: [ 2537, ]`)
   *
   * ### Supported EIPs
   *
   * - [EIP-1559](https://eips.ethereum.org/EIPS/eip-1559) - Fee Market
   * - [EIP-2315](https://eips.ethereum.org/EIPS/eip-2315) - VM simple subroutines
   * - [EIP-2537](https://eips.ethereum.org/EIPS/eip-2537) (`experimental`) - BLS12-381 precompiles
   * - [EIP-2565](https://eips.ethereum.org/EIPS/eip-2565) - ModExp Gas Cost
   * - [EIP-2718](https://eips.ethereum.org/EIPS/eip-2718) - Typed Transactions
   * - [EIP-2929](https://eips.ethereum.org/EIPS/eip-2929) - Gas cost increases for state access opcodes
   * - [EIP-2930](https://eips.ethereum.org/EIPS/eip-2930) - Access List Transaction Type
   * - [EIP-3198](https://eips.ethereum.org/EIPS/eip-3198) - BASEFEE opcode
   * - [EIP-3529](https://eips.ethereum.org/EIPS/eip-3529) - Reduction in refunds
   * - [EIP-3541](https://eips.ethereum.org/EIPS/eip-3541) - Reject new contracts starting with the 0xEF byte
   * - [EIP-3855](https://eips.ethereum.org/EIPS/eip-3855) - PUSH0 instruction
   *
   * *Annotations:*
   *
   * - `experimental`: behaviour can change on patch versions
   *
   * ### Default Setup
   *
   * Default setup if no `Common` instance is provided:
   *
   * - `chain`: `mainnet`
   * - `hardfork`: `london`
   * - `eips`: `[]`
   */
  common?: Common
  /**
   * A {@link StateManager} instance to use as the state store (Beta API)
   */
  stateManager?: StateManager
  /**
   * A {@link SecureTrie} instance for the state tree (ignored if stateManager is passed)
   * @deprecated - will be removed in next major version release
   */
  state?: Trie
  /**
   * A {@link Blockchain} object for storing/retrieving blocks
   */
  blockchain?: Blockchain
  /**
   * If true, create entries in the state tree for the precompiled contracts, saving some gas the
   * first time each of them is called.
   *
   * If this parameter is false, the first call to each of them has to pay an extra 25000 gas
   * for creating the account.
   *
   * Setting this to true has the effect of precompiled contracts' gas costs matching mainnet's from
   * the very first call, which is intended for testing networks.
   *
   * Default: `false`
   */
  activatePrecompiles?: boolean
  /**
   * Allows unlimited contract sizes while debugging. By setting this to `true`, the check for
   * contract size limit of 24KB (see [EIP-170](https://git.io/vxZkK)) is bypassed.
   *
   * Default: `false` [ONLY set to `true` during debugging]
   */
  allowUnlimitedContractSize?: boolean

  /**
   * Select hardfork based upon block number. This automatically switches to the right hard fork based upon the block number.
   *
   * Default: `false`
   */
  hardforkByBlockNumber?: boolean
  /**
   * Select the HF by total difficulty (Merge HF)
   *
   * This option is a superset of `hardforkByBlockNumber` (so only use one of both options)
   * and determines the HF by both the block number and the TD.
   *
   * Since the TD is only a threshold the block number will in doubt take precedence (imagine
   * e.g. both Merge and Shanghai HF blocks set and the block number from the block provided
   * pointing to a Shanghai block: this will lead to set the HF as Shanghai and not the Merge).
   */
<<<<<<< HEAD
  hardforkByTD?: BNLike

  /**
   * Adds custom precompiles. This is hardfork-agnostic: these precompiles are always activated
   * If only an address is given, the precompile is deleted
   * If an address and a `PrecompileFunc` is given, this precompile is inserted or overridden
   * Please ensure `PrecompileFunc` has exactly one parameter `input: PrecompileInput`
   */
  customPrecompiles?: CustomPrecompile[]
=======
  hardforkByTD?: BigIntLike
>>>>>>> b768b784
}

/**
 * Execution engine which can be used to run a blockchain, individual
 * blocks, individual transactions, or snippets of EVM bytecode.
 *
 * This class is an AsyncEventEmitter, please consult the README to learn how to use it.
 */
export default class VM extends AsyncEventEmitter {
  /**
   * The StateManager used by the VM
   */
  readonly stateManager: StateManager
  /**
   * The blockchain the VM operates on
   */
  readonly blockchain: Blockchain

  readonly _common: Common

  protected readonly _opts: VMOpts
  protected _isInitialized: boolean = false
  protected readonly _allowUnlimitedContractSize: boolean
  protected _opcodes: OpcodeList
  protected readonly _hardforkByBlockNumber: boolean
<<<<<<< HEAD
  protected readonly _hardforkByTD?: BNLike
  protected readonly _customPrecompiles?: CustomPrecompile[]

  protected _precompiles!: Map<string, PrecompileFunc>
=======
  protected readonly _hardforkByTD?: BigInt
>>>>>>> b768b784

  /**
   * Cached emit() function, not for public usage
   * set to public due to implementation internals
   * @hidden
   */
  public readonly _emit: (topic: string, data: any) => Promise<void>
  /**
   * Pointer to the mcl package, not for public usage
   * set to public due to implementation internals
   * @hidden
   */
  public readonly _mcl: any //

  /**
   * VM is run in DEBUG mode (default: false)
   * Taken from DEBUG environment variable
   *
   * Safeguards on debug() calls are added for
   * performance reasons to avoid string literal evaluation
   * @hidden
   */
  protected readonly DEBUG: boolean = false

  /**
   * VM async constructor. Creates engine instance and initializes it.
   *
   * @param opts VM engine constructor options
   */
  static async create(opts: VMOpts = {}): Promise<VM> {
    const vm = new this(opts)
    await vm.init()
    return vm
  }

  /**
   * Instantiates a new {@link VM} Object.
   * @param opts
   */
  constructor(opts: VMOpts = {}) {
    super()

    this._opts = opts

    this._customPrecompiles = opts.customPrecompiles

    // Throw on chain or hardfork options removed in latest major release
    // to prevent implicit chain setup on a wrong chain
    if ('chain' in opts || 'hardfork' in opts) {
      throw new Error('Chain/hardfork options are not allowed any more on initialization')
    }

    if (opts.common) {
      // Supported EIPs
      const supportedEIPs = [1559, 2315, 2537, 2565, 2718, 2929, 2930, 3198, 3529, 3541, 3607, 3855]
      for (const eip of opts.common.eips()) {
        if (!supportedEIPs.includes(eip)) {
          throw new Error(`EIP-${eip} is not supported by the VM`)
        }
      }
      this._common = opts.common
    } else {
      const DEFAULT_CHAIN = Chain.Mainnet
      this._common = new Common({ chain: DEFAULT_CHAIN })
    }
    this._common.on('hardforkChanged', () => {
      this._opcodes = getOpcodesForHF(this._common)
      this._precompiles = getActivePrecompiles(this._common, this._customPrecompiles)
    })

    const supportedHardforks = [
      Hardfork.Chainstart,
      Hardfork.Homestead,
      Hardfork.Dao,
      Hardfork.TangerineWhistle,
      Hardfork.SpuriousDragon,
      Hardfork.Byzantium,
      Hardfork.Constantinople,
      Hardfork.Petersburg,
      Hardfork.Istanbul,
      Hardfork.MuirGlacier,
      Hardfork.Berlin,
      Hardfork.London,
      Hardfork.ArrowGlacier,
      Hardfork.PreMerge,
      Hardfork.Merge,
    ]
    if (!supportedHardforks.includes(this._common.hardfork() as Hardfork)) {
      throw new Error(
        `Hardfork ${this._common.hardfork()} not set as supported in supportedHardforks`
      )
    }

    // Set list of opcodes based on HF
    // TODO: make this EIP-friendly
    this._opcodes = getOpcodesForHF(this._common)
    this._precompiles = getActivePrecompiles(this._common, this._customPrecompiles)

    if (opts.stateManager) {
      this.stateManager = opts.stateManager
    } else {
      const trie = opts.state ?? new Trie()
      this.stateManager = new DefaultStateManager({
        trie,
        common: this._common,
      })
    }

    this.blockchain = opts.blockchain ?? new Blockchain({ common: this._common })

    this._allowUnlimitedContractSize = opts.allowUnlimitedContractSize ?? false

    if (opts.hardforkByBlockNumber !== undefined && opts.hardforkByTD !== undefined) {
      throw new Error(
        `The hardforkByBlockNumber and hardforkByTD options can't be used in conjunction`
      )
    }

    this._hardforkByBlockNumber = opts.hardforkByBlockNumber ?? false
    this._hardforkByTD = toType(opts.hardforkByTD, TypeOutput.BigInt)

    if (this._common.isActivatedEIP(2537)) {
      if (isBrowser()) {
        throw new Error('EIP-2537 is currently not supported in browsers')
      } else {
        this._mcl = mcl
      }
    }

    // Safeguard if "process" is not available (browser)
    if (process !== undefined && process.env.DEBUG) {
      this.DEBUG = true
    }

    // We cache this promisified function as it's called from the main execution loop, and
    // promisifying each time has a huge performance impact.
    this._emit = promisify(this.emit.bind(this))
  }

  async init(): Promise<void> {
    if (this._isInitialized) {
      return
    }

    await this.blockchain.initPromise

    if (this._opts.activatePrecompiles && !this._opts.stateManager) {
      await this.stateManager.checkpoint()
      // put 1 wei in each of the precompiles in order to make the accounts non-empty and thus not have them deduct `callNewAccount` gas.
      for (const [addressStr] of getActivePrecompiles(this._common)) {
        const address = new Address(Buffer.from(addressStr, 'hex'))
        const account = await this.stateManager.getAccount(address)
        // Only do this if it is not overridden in genesis
        // Note: in the case that custom genesis has storage fields, this is preserved
        if (account.isEmpty()) {
          const newAccount = Account.fromAccountData({ balance: 1, stateRoot: account.stateRoot })
          await this.stateManager.putAccount(address, newAccount)
        }
      }
      await this.stateManager.commit()
    }

    if (this._common.isActivatedEIP(2537)) {
      if (isBrowser()) {
        throw new Error('EIP-2537 is currently not supported in browsers')
      } else {
        const mcl = this._mcl
        await mclInitPromise // ensure that mcl is initialized.
        mcl.setMapToMode(mcl.IRTF) // set the right map mode; otherwise mapToG2 will return wrong values.
        mcl.verifyOrderG1(1) // subgroup checks for G1
        mcl.verifyOrderG2(1) // subgroup checks for G2
      }
    }
    this._isInitialized = true
  }

  /**
   * Processes blocks and adds them to the blockchain.
   *
   * This method modifies the state.
   *
   * @param blockchain -  A {@link Blockchain} object to process
   */
  async runBlockchain(blockchain?: Blockchain, maxBlocks?: number): Promise<void | number> {
    await this.init()
    return runBlockchain.bind(this)(blockchain, maxBlocks)
  }

  /**
   * Processes the `block` running all of the transactions it contains and updating the miner's account
   *
   * This method modifies the state. If `generate` is `true`, the state modifications will be
   * reverted if an exception is raised. If it's `false`, it won't revert if the block's header is
   * invalid. If an error is thrown from an event handler, the state may or may not be reverted.
   *
   * @param {RunBlockOpts} opts - Default values for options:
   *  - `generate`: false
   */
  async runBlock(opts: RunBlockOpts): Promise<RunBlockResult> {
    await this.init()
    return runBlock.bind(this)(opts)
  }

  /**
   * Process a transaction. Run the vm. Transfers eth. Checks balances.
   *
   * This method modifies the state. If an error is thrown, the modifications are reverted, except
   * when the error is thrown from an event handler. In the latter case the state may or may not be
   * reverted.
   *
   * @param {RunTxOpts} opts
   */
  async runTx(opts: RunTxOpts): Promise<RunTxResult> {
    await this.init()
    return runTx.bind(this)(opts)
  }

  /**
   * runs a call (or create) operation.
   *
   * This method modifies the state.
   *
   * @param {RunCallOpts} opts
   */
  async runCall(opts: RunCallOpts): Promise<EVMResult> {
    await this.init()
    return runCall.bind(this)(opts)
  }

  /**
   * Runs EVM code.
   *
   * This method modifies the state.
   *
   * @param {RunCodeOpts} opts
   */
  async runCode(opts: RunCodeOpts): Promise<ExecResult> {
    await this.init()
    return runCode.bind(this)(opts)
  }

  /**
   * Build a block on top of the current state
   * by adding one transaction at a time.
   *
   * Creates a checkpoint on the StateManager and modifies the state
   * as transactions are run. The checkpoint is committed on {@link BlockBuilder.build}
   * or discarded with {@link BlockBuilder.revert}.
   *
   * @param {BuildBlockOpts} opts
   * @returns An instance of {@link BlockBuilder} with methods:
   * - {@link BlockBuilder.addTransaction}
   * - {@link BlockBuilder.build}
   * - {@link BlockBuilder.revert}
   */
  async buildBlock(opts: BuildBlockOpts): Promise<BlockBuilder> {
    await this.init()
    return buildBlock.bind(this)(opts)
  }

  /**
   * Returns a list with the currently activated opcodes
   * available for VM execution
   */
  getActiveOpcodes(): OpcodeList {
    return getOpcodesForHF(this._common)
  }

  /**
   * Returns a copy of the {@link VM} instance.
   */
  copy(): VM {
    return new VM({
      stateManager: this.stateManager.copy(),
      blockchain: this.blockchain.copy(),
      common: this._common.copy(),
    })
  }

  /**
   * Return a compact error string representation of the object
   */
  errorStr() {
    let hf = ''
    try {
      hf = this._common.hardfork()
    } catch (e: any) {
      hf = 'error'
    }
    const errorStr = `vm hf=${hf}`
    return errorStr
  }
}<|MERGE_RESOLUTION|>--- conflicted
+++ resolved
@@ -116,9 +116,7 @@
    * e.g. both Merge and Shanghai HF blocks set and the block number from the block provided
    * pointing to a Shanghai block: this will lead to set the HF as Shanghai and not the Merge).
    */
-<<<<<<< HEAD
-  hardforkByTD?: BNLike
-
+   hardforkByTD?: BigIntLike
   /**
    * Adds custom precompiles. This is hardfork-agnostic: these precompiles are always activated
    * If only an address is given, the precompile is deleted
@@ -126,9 +124,6 @@
    * Please ensure `PrecompileFunc` has exactly one parameter `input: PrecompileInput`
    */
   customPrecompiles?: CustomPrecompile[]
-=======
-  hardforkByTD?: BigIntLike
->>>>>>> b768b784
 }
 
 /**
@@ -154,14 +149,10 @@
   protected readonly _allowUnlimitedContractSize: boolean
   protected _opcodes: OpcodeList
   protected readonly _hardforkByBlockNumber: boolean
-<<<<<<< HEAD
-  protected readonly _hardforkByTD?: BNLike
+  protected readonly _hardforkByTD?: BigInt
   protected readonly _customPrecompiles?: CustomPrecompile[]
 
   protected _precompiles!: Map<string, PrecompileFunc>
-=======
-  protected readonly _hardforkByTD?: BigInt
->>>>>>> b768b784
 
   /**
    * Cached emit() function, not for public usage
