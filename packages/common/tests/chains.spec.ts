import tape from 'tape'
import Common, { Chain, ConsensusAlgorithm, ConsensusType, Hardfork } from '../src/'
import { BN } from 'ethereumjs-util'

tape('[Common/Chains]: Initialization / Chain params', function (t: tape.Test) {
  t.test('Should initialize with chain provided', function (st: tape.Test) {
    let c = new Common({ chain: 'mainnet' })
    st.equal(c.chainName(), 'mainnet', 'should initialize with chain name')
<<<<<<< HEAD
    st.equal(c.chainId(), 1, 'should return correct chain Id')
    st.ok(c.chainIdBN().eqn(1), 'should return correct chain Id')
    st.equal(c.networkId(), 1, 'should return correct network Id')
    st.ok(c.networkIdBN().eqn(1), 'should return correct network Id')
    st.equal(c.hardfork(), Hardfork.London, 'should set hardfork to current default hardfork')
=======
    st.ok(c.chainId().eqn(1), 'should return correct chain Id')
    st.ok(c.networkId().eqn(1), 'should return correct network Id')
    st.equal(c.hardfork(), 'istanbul', 'should set hardfork to current default hardfork')
>>>>>>> 36271970
    st.equal(
      c.hardfork(),
      c.DEFAULT_HARDFORK,
      'should set hardfork to hardfork set as DEFAULT_HARDFORK'
    )

    c = new Common({ chain: 1 })
    st.equal(c.chainName(), 'mainnet', 'should initialize with chain Id')

    st.end()
  })

  t.test('Should initialize with chain provided by Chain enum', function (st: tape.Test) {
    const c = new Common({ chain: Chain.Mainnet })
    st.equal(c.chainName(), 'mainnet', 'should initialize with chain name')
<<<<<<< HEAD
    st.equal(c.chainId(), 1, 'should return correct chain Id')
    st.ok(c.chainIdBN().eqn(1), 'should return correct chain Id')
    st.equal(c.networkId(), 1, 'should return correct network Id')
    st.ok(c.networkIdBN().eqn(1), 'should return correct network Id')
    st.equal(c.hardfork(), Hardfork.London, 'should set hardfork to current default hardfork')
=======
    st.ok(c.chainId().eqn(1), 'should return correct chain Id')
    st.ok(c.networkId().eqn(1), 'should return correct network Id')
    st.equal(c.hardfork(), 'istanbul', 'should set hardfork to current default hardfork')
>>>>>>> 36271970
    st.equal(
      c.hardfork(),
      c.DEFAULT_HARDFORK,
      'should set hardfork to hardfork set as DEFAULT_HARDFORK'
    )

    st.end()
  })

  t.test('Should initialize with chain and hardfork provided', function (st: tape.Test) {
    const c = new Common({ chain: 'mainnet', hardfork: 'byzantium' })
    st.equal(c.hardfork(), 'byzantium', 'should return correct hardfork name')

    st.end()
  })

  t.test(
    'Should initialize with chain and hardfork provided by Chain and Hardfork enums',
    function (st: tape.Test) {
      const c = new Common({ chain: Chain.Mainnet, hardfork: Hardfork.Byzantium })
      st.equal(c.hardfork(), 'byzantium', 'should return correct hardfork name')

      st.end()
    }
  )

  t.test('Should handle initialization errors', function (st: tape.Test) {
    let f = function () {
      new Common({ chain: 'chainnotexisting' })
    }
    let msg = 'should throw an exception on non-existing chain'
    st.throws(f, /not supported$/, msg) // eslint-disable-line no-new

    f = function () {
      new Common({ chain: 'mainnet', hardfork: 'hardforknotexisting' })
    }
    msg = 'should throw an exception on non-existing hardfork'
    st.throws(f, /not supported$/, msg) // eslint-disable-line no-new

    st.end()
  })

  t.test('Should provide correct access to chain parameters', function (st: tape.Test) {
    let c = new Common({ chain: 'mainnet', hardfork: 'chainstart' })
    let hash = '0xd4e56740f876aef8c010b86a40d5f56745a118d0906a34e69aec8c0db1cb8fa3'
    st.equal(c.genesis().hash, hash, 'should return correct genesis hash')
    st.equal(c.hardforks()[3]['block'], 2463000, 'should return correct hardfork data')
    st.equal(typeof c.bootstrapNodes()[0].port, 'number', 'should return a port as number')
    st.equal(c.consensusType(), ConsensusType.ProofOfWork, 'should return correct consensus type')
    st.equal(
      c.consensusAlgorithm(),
      ConsensusAlgorithm.Ethash,
      'should return correct consensus algorithm'
    )
    st.deepEqual(c.consensusConfig(), {}, 'should return empty dictionary for consensus config')

    c = new Common({ chain: 'rinkeby', hardfork: 'chainstart' })
    hash = '0x6341fd3daf94b748c72ced5a5b26028f2474f5f00d824504e4fa37a75767e177'
    st.equal(c.genesis().hash, hash, 'should return correct genesis hash')
    st.equal(c.hardforks()[3]['block'], 3, 'should return correct hardfork data')
    st.equal(typeof c.bootstrapNodes()[0].port, 'number', 'should return a port as number')
    st.equal(
      c.consensusType(),
      ConsensusType.ProofOfAuthority,
      'should return correct consensus type'
    )
    st.equal(
      c.consensusAlgorithm(),
      ConsensusAlgorithm.Clique,
      'should return correct consensus algorithm'
    )
    st.equal(c.consensusConfig().epoch, 30000, 'should return correct consensus config parameters')
    st.end()
  })

  t.test('Should provide the bootnode information in a uniform way', function (st: tape.Test) {
    const configs = ['mainnet', 'ropsten', 'rinkeby', 'goerli']
    for (const network of configs) {
      const c = new Common({ chain: network })
      const bootnode = c.bootstrapNodes()[0]
      st.equal(typeof bootnode.ip, 'string', 'returns the ip as string')
      st.equal(typeof bootnode.port, 'number', 'returns the port as number')
      st.equal(typeof bootnode.id, 'string', 'returns the id as string')
      st.equal(
        typeof bootnode.location,
        'string',
        'returns the location as string (empty string if unavailable)'
      )
      st.equal(
        typeof bootnode.comment,
        'string',
        'returns a comment as string (empty string if unavailable)'
      )
    }
    st.end()
  })

  t.test('Should provide DNS network information in a uniform way', function (st: tape.Test) {
    const configs = ['mainnet', 'ropsten', 'rinkeby', 'goerli']
    for (const network of configs) {
      const c = new Common({ chain: network })
      const dnsNetworks = c.dnsNetworks()
      st.ok(Array.isArray(dnsNetworks), 'is an array')
      st.equal(typeof dnsNetworks[0], 'string', 'returns the DNS ENR url as a string')
    }
    st.end()
  })

  t.test(
    'genesis() -> should be able to access data for all chains provided',
    function (st: tape.Test) {
      const c = new Common({ chain: 'mainnet' })
      let hash = '0xd4e56740f876aef8c010b86a40d5f56745a118d0906a34e69aec8c0db1cb8fa3'
      st.equal(c.genesis().hash, hash, 'mainnet')
      c.setChain('ropsten')
      hash = '0x41941023680923e0fe4d74a34bdac8141f2540e3ae90623718e47d66d1ca4a2d'
      st.equal(c.genesis().hash, hash, 'ropsten')
      c.setChain('rinkeby')
      hash = '0x6341fd3daf94b748c72ced5a5b26028f2474f5f00d824504e4fa37a75767e177'
      st.equal(c.genesis().hash, hash, 'rinkeby')
      c.setChain('kovan')
      hash = '0xa3c565fc15c7478862d50ccd6561e3c06b24cc509bf388941c25ea985ce32cb9'
      st.equal(c.genesis().hash, hash, 'kovan')
      c.setChain('goerli')
      hash = '0xbf7e331f7f7c1dd2e05159666b3bf8bc7a8a3a9eb1d518969eab529dd9b88c1a'
      st.equal(c.genesis().hash, hash, 'goerli')

      st.end()
    }
  )

  t.test(
    'genesisState() -> should be able to access data for all chains provided',
    function (st: tape.Test) {
      const c = new Common({ chain: 'mainnet' })
      let address = '0x000d836201318ec6899a67540690382780743280'
      let value = '0xad78ebc5ac6200000'
      st.equal(c.genesisState()[address], value, 'mainnet')

      c.setChain('goerli')
      address = '0x0000000000000000000000000000000000000000'
      value = '0x1'
      st.equal(c.genesisState()[address], value, 'goerli')

      c.setChain('kovan')
      address = '0x0000000000000000000000000000000000000001'
      value = '0x1'
      st.equal(c.genesisState()[address], value, 'kovan')

      c.setChain('rinkeby')
      address = '0x0000000000000000000000000000000000000000'
      value = '0x1'
      st.equal(c.genesisState()[address], value, 'rinkeby')

      c.setChain('ropsten')
      address = '0x0000000000000000000000000000000000000000'
      value = '0x1'
      st.equal(c.genesisState()[address], value, 'ropsten')

      st.end()
    }
  )
})

tape('[Common]: isSupportedChainId static method', function (t: tape.Test) {
  t.test('Should return true for supported chainId', function (st: tape.Test) {
    st.equal(Common.isSupportedChainId(new BN(1)), true, 'returns true')
    st.end()
  })

  t.test('Should return false for unsupported chainId', function (st: tape.Test) {
    st.equal(Common.isSupportedChainId(new BN(0)), false, 'returns false')
    st.end()
  })
})<|MERGE_RESOLUTION|>--- conflicted
+++ resolved
@@ -6,17 +6,9 @@
   t.test('Should initialize with chain provided', function (st: tape.Test) {
     let c = new Common({ chain: 'mainnet' })
     st.equal(c.chainName(), 'mainnet', 'should initialize with chain name')
-<<<<<<< HEAD
-    st.equal(c.chainId(), 1, 'should return correct chain Id')
-    st.ok(c.chainIdBN().eqn(1), 'should return correct chain Id')
-    st.equal(c.networkId(), 1, 'should return correct network Id')
-    st.ok(c.networkIdBN().eqn(1), 'should return correct network Id')
-    st.equal(c.hardfork(), Hardfork.London, 'should set hardfork to current default hardfork')
-=======
     st.ok(c.chainId().eqn(1), 'should return correct chain Id')
     st.ok(c.networkId().eqn(1), 'should return correct network Id')
-    st.equal(c.hardfork(), 'istanbul', 'should set hardfork to current default hardfork')
->>>>>>> 36271970
+    st.equal(c.hardfork(), Hardfork.London, 'should set hardfork to current default hardfork')
     st.equal(
       c.hardfork(),
       c.DEFAULT_HARDFORK,
@@ -32,17 +24,9 @@
   t.test('Should initialize with chain provided by Chain enum', function (st: tape.Test) {
     const c = new Common({ chain: Chain.Mainnet })
     st.equal(c.chainName(), 'mainnet', 'should initialize with chain name')
-<<<<<<< HEAD
-    st.equal(c.chainId(), 1, 'should return correct chain Id')
-    st.ok(c.chainIdBN().eqn(1), 'should return correct chain Id')
-    st.equal(c.networkId(), 1, 'should return correct network Id')
-    st.ok(c.networkIdBN().eqn(1), 'should return correct network Id')
-    st.equal(c.hardfork(), Hardfork.London, 'should set hardfork to current default hardfork')
-=======
     st.ok(c.chainId().eqn(1), 'should return correct chain Id')
     st.ok(c.networkId().eqn(1), 'should return correct network Id')
-    st.equal(c.hardfork(), 'istanbul', 'should set hardfork to current default hardfork')
->>>>>>> 36271970
+    st.equal(c.hardfork(), Hardfork.London, 'should set hardfork to current default hardfork')
     st.equal(
       c.hardfork(),
       c.DEFAULT_HARDFORK,
