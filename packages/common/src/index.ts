--- conflicted
+++ resolved
@@ -654,14 +654,9 @@
    */
   hardforkIsActiveOnBlock(hardfork: string | Hardfork | null, blockNumber: BNLike): boolean {
     blockNumber = toType(blockNumber, TypeOutput.BN)
-<<<<<<< HEAD
-    const onlySupported = opts.onlySupported ?? false
-    hardfork = this._chooseHardfork(hardfork, onlySupported)
+    hardfork = hardfork ?? this._hardfork
     const hfBlock = this.hardforkBlock(hardfork)
-=======
-    hardfork = hardfork ?? this._hardfork
-    const hfBlock = this.hardforkBlockBN(hardfork)
->>>>>>> 2719643b
+
     if (hfBlock && blockNumber.gte(hfBlock)) {
       return true
     }
@@ -757,23 +752,8 @@
    * @param hardfork Hardfork name, optional if HF set
    * @returns Block number or null if unscheduled
    */
-<<<<<<< HEAD
   hardforkBlock(hardfork?: string | Hardfork): BN | null {
-    hardfork = this._chooseHardfork(hardfork, false)
-=======
-  hardforkBlock(hardfork?: string | Hardfork): number | null {
-    const block = this.hardforkBlockBN(hardfork)
-    return toType(block, TypeOutput.Number)
-  }
-
-  /**
-   * Returns the hardfork change block for hardfork provided or set
-   * @param hardfork Hardfork name, optional if HF set
-   * @returns Block number or null if unscheduled
-   */
-  hardforkBlockBN(hardfork?: string | Hardfork): BN | null {
     hardfork = hardfork ?? this._hardfork
->>>>>>> 2719643b
     const block = this._getHardfork(hardfork)['block']
     if (block === undefined || block === null) {
       return null
@@ -803,13 +783,9 @@
    */
   isHardforkBlock(blockNumber: BNLike, hardfork?: string | Hardfork): boolean {
     blockNumber = toType(blockNumber, TypeOutput.BN)
-<<<<<<< HEAD
-    hardfork = this._chooseHardfork(hardfork, false)
+    hardfork = hardfork ?? this._hardfork
     const block = this.hardforkBlock(hardfork)
-=======
-    hardfork = hardfork ?? this._hardfork
-    const block = this.hardforkBlockBN(hardfork)
->>>>>>> 2719643b
+
     return block ? block.eq(blockNumber) : false
   }
 
@@ -830,13 +806,8 @@
    * @returns Block number or null if not available
    */
   nextHardforkBlockBN(hardfork?: string | Hardfork): BN | null {
-<<<<<<< HEAD
-    hardfork = this._chooseHardfork(hardfork, false)
+    hardfork = hardfork ?? this._hardfork
     const hfBlock = this.hardforkBlock(hardfork)
-=======
-    hardfork = hardfork ?? this._hardfork
-    const hfBlock = this.hardforkBlockBN(hardfork)
->>>>>>> 2719643b
     if (hfBlock === null) {
       return null
     }
