--- conflicted
+++ resolved
@@ -929,14 +929,8 @@
     }
 
     // Add the tx to own tx pool
-<<<<<<< HEAD
-    const { txPool } = this.service.synchronizer as FullSynchronizer
-    // TODO handle any errors here
+    const { txPool } = this.service as FullEthereumService
     await txPool.add(tx)
-=======
-    const { txPool } = this.service as FullEthereumService
-    txPool.add(tx)
->>>>>>> 1f446373
 
     const peerPool = this.service.pool
     if (
